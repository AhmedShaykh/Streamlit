# Contributing to Streamlit

Thanks for your interest in contributing to Streamlit! Please read the
instructions in this file for information on how we do things around here.


## Getting started

### Requirements

#### MacOS

```bash
# Some Apple dev tools
$ xcode-select --install, developer.apple.com/downloads

# Install Homebrew
$ /usr/bin/ruby -e "$(curl -fsSL https://raw.githubusercontent.com/Homebrew/install/master/install)"

# Install NPM and the ProtoBuf compiler
$ brew install npm protobuf
```

#### Ubuntu

```bash
# Install NPM, PIP, and the ProtoBuf compiler
$ sudo apt-get install npm python-pip protobuf-compiler
```


### Not a requirement, but you probably want this

```bash
$ curl https://pyenv.run | bash
$ pip install virtualenv
$ pyenv install 2.7
$ pyenv install 3.6
```


### Grab the code

For the repo on Github and then:

```bash
$ git clone https://github.com/[username]/streamlit
$ cd streamlit
$ git checkout develop
$ git checkout -b [yourbranch]
```

### Set up your environment

Create a virtual environment for streamlit using your favorite tool (`virtualenv`, `pipenv`, etc) and activate it:

```bash
$ cd lib
$ pipenv --three
$ pipenv install --dev
$ pipenv shell
```

Note that, with pipenv, this process should be done from within the lib/ directory, which is where the project's Pipfile lives.

Now run:

```bash
$ make init && make install && make build && make develop
```

Where:
1. `make init` installs Streamlit's Python and Javascript dependencies,
   and compiles our Protobufs
2. `make install` builds and installs Streamlit into your Python environment.
3. `make build` builds the static assets.
4. `make develop` makes it so you can edit the Python source files inside
   `lib/streamlit/` and not have to reinstall the Python package with `make
   install` every time.

### Start the dev server

From a new shell, run

```bash
$ cd frontend
$ npm start
```

This starts streamlit's node dev server (see below), which serves static files to your local streamlit reports.

### Now test it out!

Test that everything above worked by running:
```bash
$ python examples/animation.py
```
above and you should see a Streamlit report with a progressbar in a browser.


## Development cycle

The basic developer workflow is that you run a React development server in
the background which will automatically recompile Javascript and CSS when
necessary.

To start the dev server, open up a new terminal window and run:

```bash
$ cd frontend
$ npm start
```

Note that this server listens on port 3000 rather than 8501 (i.e. Streamlit's
production port). Normally you don't have to worry about this, but it may
matter when you're developing certain features.


### When you modify Python, JS, or CSS code...

With the setup above, when you change the Python or Javascript Code everything
should automatically _just work_.

The only exception is if you modify the Proxy code, and the proxy is already
running. In that case you should kill the old proxy before you try out the new
code:

```bash
$ streamlit kill_proxy
```

### When you update protobufs...

If you ever modify our protos, you'll need to run the command below to compile
to the proto into libraries that can be used in Python and JS:

```bash
$ make protobuf
```

#### When change Javascript or Python dependencies...

```bash
make init
```

#### Testing the "Static Saving" feature

Create a bundle with the static files.
```
make build
```
Test that the locally saved example works:
```
open http://localhost:3000/?id=example
```
Then load a page and click the save icon.


## Branching model

We follow [this amazing model](https://nvie.com/posts/a-successful-git-branching-model).
That is:
- The branch that has the latest prod version is `master`.
- The branch that has the latest code is `develop`.
- You should always start working by forking off `streamlit/streamlit`
  into your personal repo and branching off of `develop`.
- When done with your changes, send a PR to merge your changes into
  `streamlit/streamlit`'s `develop` branch. Then make sure pick a reviewer
  from the list.
- If working on a large feature that will be broken into multiple PRs, create a
  feature branch at `streamlit/streamlit`. After their reviews, each PR should
  be merged into this branch. When all PRs are done, merge the feature branch
  into `streamlit/streamlit`'s develop.


## Sending a pull request

Make sure your pull request includes:
- What the PR is all about.
- What is changed in the code. Walk the reader through the code review with a
  few sentences.
- How to try out your changes.

And always lint and test your code prior to sending out the PR. That is, try
the following in the latest Python 2.x and 3.x:
- `make pylint`
- `python admin/streamlit_test.py`
- `make pytest`
- ~`make js-test`~ Actually, this is not working right now.


## Coding conventions

Streamlit's coding conventions can be found
[here](contrib/docs/conventions.md).


## Versioning convention

We use [SemVer 2.0](https://semver.org) with a couple of changes since SemVer
is more for libraries than for user-facing products so we're following
more of [PEP440](https://www.python.org/dev/peps/pep-0440/)

Given a version number MAJOR.MINOR.PATCH, increment the:
- MAJOR version when you make incompatible API changes
  _OR_ bring in life-changing user-facing features,
- MINOR version when you add functionality in a backwards-compatible
  manner, and
- PATCH version when you make backwards-compatible bug fixes.


## Publishing to `PyPi`

#### Start a new local branch

It's a good idea to start a new local branch before doing a release so you can
cherrypick fixes into it if needed, without impacting develop.

```
git checkout develop
git pull remote develop
git checkout -b release
```

#### Make Sure You Don't Have the Proxy Running

Run:

```
streamlit kill_proxy
ps -ef | grep -i python
```
and make sure that none of the lines say `proxy`.

#### Bump the Version Number

<<<<<<< HEAD
**Note:** The current version is `0.30.0`.
=======
**Note:** The current version is `0.31.0`.
>>>>>>> c3ea5db4

There's a [script](scripts/update_version.py) that will update all the
version numbers across different files, including this one.  See the
[script](scripts/update_version.py) for more details but its usage is
very simple.
```
$ python scripts/update_version.py 1.2.3
```

#### Test that Static Loading works

```
open http://localhost:3000/?id=example
```

#### Build Streamlit and Test It Without Node

Build Streamlit so that it can run without the Node development server:
```
make build
```
Test that it works:
```
make install
make pytest
streamlit kill_proxy
python admin/test_streamlit.py
```
Check that all elements and figures work properly and the browser connection
should run over port `8501`.

**Note:** It's fine to `ctrl-C` kill `mnist-cnn.py` becuase it runs for so long.

#### Build the Wheel and Test That

Make the wheel:

```
make install   # must be in 'install' mode before making wheel
make wheel
```
Test in in a **fresh 2.7 install**:
```
cd ../streamlit-staging
pip install ../streamlit/lib/dist/streamlit-0.20.0-py3-none-any.whl
streamlit kill_proxy  # Just in case.
streamlit version  # Make sure it's the right version.
streamlit hello
python ../streamlit/examples/reference.py
python -m streamlit clear_cache
python -m streamlit clear_cache
python ../streamlit/examples/reference.py
python ../streamlit/examples/reference.py
python -m streamlit clear_cache
python ../streamlit/examples/mnist-cnn.py
python -c 'import streamlit as st; st.write("testing")'
```
Also, if possible, test the wheel in:
- A fresh 3.6 install.
- On Linux


#### Rebuild and publish the docs

We do this right before distributing the wheel because the docs get compiled
differently depending on the Python version -- and we want to make sure they're
always up to date.

First, you should see whether the docs look right on your local machine:

```
make devel-docs
```

...now check out http://localhost:8000 and browse around to see if there are
any obvious issues.

If everything is good, let's push it to S3!

```
make publish-docs
```

NOTE: You may have to clear your browser's cache to see changes in
https://streamlit.io.

#### Create the Conda packages from the Wheel

* First sync from s3 the existing repo.  This is needed because we have
  to rebuild the index with the old contents.
```
$ aws s3 sync \
    s3://repo.streamlit.io/streamlit-forge/ \
    $(git rev-parse --show-toplevel)/conda/streamlit-forge/ \
    --profile streamlit
```

* You should not be in a pyenv or virtualenv.  You should have anaconda3
installed so that conda is in your path before running the next command
which will build the conda packages.  The packages will be in
streamlit/conda/streamlit-forge
```
$ make create-conda-packages
```

* Now you should test that these packages actually work by temporarily
  serving the packages locally.
```
$ make serve-conda
```

* There's a file called [conda/streamlit-dev.yml](conda/streamlit-dev.yml)
that can be used to create a conda virtual environment.
```
$ conda env create -f conda/streamlit-dev.yml
$ conda activate streamlit-dev
(streamlit-dev) $ streamlit hello
```

* Sync back to s3
```
$ aws s3 sync \
    $(git rev-parse --show-toplevel)/conda/streamlit-forge/ \
    s3://repo.streamlit.io/streamlit-forge/ \
    --acl public-read \
    --profile streamlit
```

#### Distribute the Wheel

```
make distribute
```
Then test it on Mac and Linux.

#### Post the Release Notes to Slack

Post the release notes and declare victory!

#### Create a New Tag for this Version

```
git commit -am "version <version number>"

# Create new tag
git tag <version number>
git push remote <version number>

# Update master
git checkout master
git pull remote master
git merge release

# Update develop
git checkout develop
git pull remote develop
git merge release
```

#### Go Back to Develop Mode

If everything works and you want to go back to coding, then revert to
development mode by typing:
```
make develop
```

## Troubleshooting

* On Mac OS Mojave, pyenv fails to install python versions with "zlib not available"
  ```
  $ xcode-select --install
  $ sudo installer -pkg /Library/Developer/CommandLineTools/Packages/macOS_SDK_headers_for_macOS_10.14.pkg -target /
  ```
  - (See https://github.com/pyenv/pyenv/issues/1219 for more info)

* Unable to run unittests (pytest not installed)

Ensure the Pipfile's dev packages are installed

```
$ cd lib
$ pipenv install --dev
```<|MERGE_RESOLUTION|>--- conflicted
+++ resolved
@@ -235,11 +235,7 @@
 
 #### Bump the Version Number
 
-<<<<<<< HEAD
-**Note:** The current version is `0.30.0`.
-=======
 **Note:** The current version is `0.31.0`.
->>>>>>> c3ea5db4
 
 There's a [script](scripts/update_version.py) that will update all the
 version numbers across different files, including this one.  See the
